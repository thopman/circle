--- conflicted
+++ resolved
@@ -61,26 +61,24 @@
 
 CInterruptSystem::~CInterruptSystem (void)
 {
-<<<<<<< HEAD
+	DisableIRQs ();
+
+	PeripheralEntry ();
+
+	write32 (ARM_IC_FIQ_CONTROL, 0);
+
+	write32 (ARM_IC_DISABLE_IRQS_1, (u32) -1);
+	write32 (ARM_IC_DISABLE_IRQS_2, (u32) -1);
+	write32 (ARM_IC_DISABLE_BASIC_IRQS, (u32) -1);
+
 #if RASPPI >= 2
 	write32 (ARM_LOCAL_TIMER_INT_CONTROL0, 0);
 	write32 (ARM_LOCAL_PM_ROUTING_CLR, 0xFF);
 	write32 (ARM_LOCAL_AXI_IRQ, 0);
 	write32 (ARM_LOCAL_TIMER_WRITE, 1 << 31);
 #endif
-=======
-	DisableIRQs ();
-
-	PeripheralEntry ();
-
-	write32 (ARM_IC_FIQ_CONTROL, 0);
-
-	write32 (ARM_IC_DISABLE_IRQS_1, (u32) -1);
-	write32 (ARM_IC_DISABLE_IRQS_2, (u32) -1);
-	write32 (ARM_IC_DISABLE_BASIC_IRQS, (u32) -1);
-
-	PeripheralExit ();
->>>>>>> 18f84ac5
+
+	PeripheralExit ();
 
 	s_pThis = 0;
 }
