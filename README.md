--- conflicted
+++ resolved
@@ -201,12 +201,7 @@
 
 * CDeviceTreeBlob: Simple Devicetree blob parser
 * CGenericLock: Locks a resource with or without scheduler
-<<<<<<< HEAD
-* CMutex: Provides a method to provide mutual exclusion (critical sections) across tasks
-* CSemaphore: Implements a semaphore synchronization class
-=======
 * CHDMISoundBaseDevice: Low level access to the HDMI sound device (without VCHIQ)
->>>>>>> a5bf3f3f
 
 USB library
 
@@ -216,6 +211,11 @@
 * CUSBSerialCP2102Device: Driver for CP2102 based USB serial devices
 * CUSBSerialFT231XDevice: Driver for FTDI based USB serial devices
 * CUSBSerialPL2303Device: Driver for PL2303 based USB serial devices
+
+Scheduler library
+
+* CMutex: Provides a method to provide mutual exclusion (critical sections) across tasks
+* CSemaphore: Implements a semaphore synchronization class
 
 The available Circle classes are listed in the file [doc/classes.txt](doc/classes.txt). If you have Doxygen installed on your computer you can build a [class documentation](doc/html/index.html) in doc/html/ using:
 
