--- conflicted
+++ resolved
@@ -28,15 +28,13 @@
 	#include <circle/i2ssoundbasedevice.h>
 	#define SOUND_CLASS	CI2SSoundBaseDevice
 	#define SAMPLE_RATE	192000
-<<<<<<< HEAD
 	#define CHUNK_SIZE	8192
 	#define DAC_I2C_ADDRESS	0		// I2C slave address of the DAC (0 for auto probing)
-=======
 #elif defined (USE_HDMI)
 	#include <circle/hdmisoundbasedevice.h>
 	#define SOUND_CLASS	CHDMISoundBaseDevice
 	#define SAMPLE_RATE	48000
->>>>>>> a5bf3f3f
+	#define CHUNK_SIZE	(384 * 10)
 #else
 	#include <circle/pwmsoundbasedevice.h>
 	#define SOUND_CLASS	CPWMSoundBaseDevice
